﻿// Licensed to the .NET Foundation under one or more agreements.
// The .NET Foundation licenses this file to you under the MIT license.
// See the LICENSE file in the project root for more information.

using System;
using System.Diagnostics.CodeAnalysis;
using System.Diagnostics.Contracts;
<<<<<<< HEAD
#if NETCOREAPP3_1 || NET5_0
using System.Numerics;
#endif
=======
>>>>>>> 41b73b3a
using System.Runtime.CompilerServices;
using System.Text;
using Microsoft.Toolkit.HighPerformance.Extensions;
#if !NETSTANDARD1_4
using Microsoft.Toolkit.HighPerformance.Helpers;
#endif
using BitOperations = Microsoft.Toolkit.HighPerformance.Helpers.Internals.BitOperations;

#nullable enable

namespace Microsoft.Toolkit.HighPerformance.Buffers
{
    /// <summary>
    /// A configurable pool for <see cref="string"/> instances. This can be used to minimize allocations
    /// when creating multiple <see cref="string"/> instances from buffers of <see cref="char"/> values.
    /// The <see cref="GetOrAdd(ReadOnlySpan{char})"/> method provides a best-effort alternative to just creating
    /// a new <see cref="string"/> instance every time, in order to minimize the number of duplicated instances.
    /// The <see cref="StringPool"/> type will internally manage a highly efficient priority queue for the
    /// cached <see cref="string"/> instances, so that when the full capacity is reached, the least frequently
    /// used values will be automatically discarded to leave room for new values to cache.
    /// </summary>
    public sealed class StringPool
    {
        /// <summary>
        /// The size used by default by the parameterless constructor.
        /// </summary>
        private const int DefaultSize = 2048;

        /// <summary>
        /// The minimum size for <see cref="StringPool"/> instances.
        /// </summary>
        private const int MinimumSize = 32;

        /// <summary>
        /// The current array of <see cref="FixedSizePriorityMap"/> instances in use.
        /// </summary>
        private readonly FixedSizePriorityMap[] maps;

        /// <summary>
        /// The total number of maps in use.
        /// </summary>
        private readonly int numberOfMaps;

        /// <summary>
        /// Initializes a new instance of the <see cref="StringPool"/> class.
        /// </summary>
        public StringPool()
            : this(DefaultSize)
        {
        }

        /// <summary>
        /// Initializes a new instance of the <see cref="StringPool"/> class.
        /// </summary>
        /// <param name="minimumSize">The minimum size for the pool to create.</param>
        public StringPool(int minimumSize)
        {
            if (minimumSize <= 0)
            {
                ThrowArgumentOutOfRangeException();
            }

            // Set the minimum size
            minimumSize = Math.Max(minimumSize, MinimumSize);

            // Calculates the rounded up factors for a specific size/factor pair
            static void FindFactors(int size, int factor, out int x, out int y)
            {
                double
                    a = Math.Sqrt((double)size / factor),
                    b = factor * a;

                x = BitOperations.RoundUpPowerOfTwo((int)a);
                y = BitOperations.RoundUpPowerOfTwo((int)b);
            }

            // We want to find two powers of 2 factors that produce a number
            // that is at least equal to the requested size. In order to find the
            // combination producing the optimal factors (with the product being as
            // close as possible to the requested size), we test a number of ratios
            // that we consider acceptable, and pick the best results produced.
            // The ratio between maps influences the number of objects being allocated,
            // as well as the multithreading performance when locking on maps.
            // We still want to contraint this number to avoid situations where we
            // have a way too high number of maps compared to total size.
            FindFactors(minimumSize, 2, out int x2, out int y2);
            FindFactors(minimumSize, 3, out int x3, out int y3);
            FindFactors(minimumSize, 4, out int x4, out int y4);

            int
                p2 = x2 * y2,
                p3 = x3 * y3,
                p4 = x4 * y4;

            if (p3 < p2)
            {
                p2 = p3;
                x2 = x3;
                y2 = y3;
            }

            if (p4 < p2)
            {
                p2 = p4;
                x2 = x4;
                y2 = y4;
            }

            Span<FixedSizePriorityMap> span = this.maps = new FixedSizePriorityMap[x2];

            // We preallocate the maps in advance, since each bucket only contains the
            // array field, which is not preinitialized, so the allocations are minimal.
            // This lets us lock on each individual maps when retrieving a string instance.
            foreach (ref FixedSizePriorityMap map in span)
            {
                map = new FixedSizePriorityMap(y2);
            }

            this.numberOfMaps = x2;

            Size = p2;
        }

        /// <summary>
<<<<<<< HEAD
        /// Rounds up an <see cref="int"/> value to a power of 2.
        /// </summary>
        /// <param name="x">The input value to round up.</param>
        /// <returns>The smallest power of two greater than or equal to <paramref name="x"/>.</returns>
        [Pure]
        [MethodImpl(MethodImplOptions.AggressiveInlining)]
        private static int RoundUpPowerOfTwo(int x)
        {
#if NETCOREAPP3_1 || NET5_0
            return 1 << (32 - BitOperations.LeadingZeroCount((uint)(x - 1)));
#else
            x--;
            x |= x >> 1;
            x |= x >> 2;
            x |= x >> 4;
            x |= x >> 8;
            x |= x >> 16;
            x++;

            return x;
#endif
        }

        /// <summary>
=======
>>>>>>> 41b73b3a
        /// Gets the shared <see cref="StringPool"/> instance.
        /// </summary>
        /// <remarks>
        /// The shared pool provides a singleton, reusable <see cref="StringPool"/> instance that
        /// can be accessed directly, and that pools <see cref="string"/> instances for the entire
        /// process. Since <see cref="StringPool"/> is thread-safe, the shared instance can be used
        /// concurrently by multiple threads without the need for manual synchronization.
        /// </remarks>
        public static StringPool Shared { get; } = new StringPool();

        /// <summary>
        /// Gets the total number of <see cref="string"/> that can be stored in the current instance.
        /// </summary>
        public int Size { get; }

        /// <summary>
        /// Stores a <see cref="string"/> instance in the internal cache.
        /// </summary>
        /// <param name="value">The input <see cref="string"/> instance to cache.</param>
        public void Add(string value)
        {
            if (value.Length == 0)
            {
                return;
            }

            int
                hashcode = GetHashCode(value.AsSpan()),
                bucketIndex = hashcode & (this.numberOfMaps - 1);

            ref FixedSizePriorityMap map = ref this.maps.DangerousGetReferenceAt(bucketIndex);

            lock (map.SyncRoot)
            {
                map.Add(value, hashcode);
            }
        }

        /// <summary>
        /// Gets a cached <see cref="string"/> instance matching the input content, or stores the input one.
        /// </summary>
        /// <param name="value">The input <see cref="string"/> instance with the contents to use.</param>
        /// <returns>A <see cref="string"/> instance with the contents of <paramref name="value"/>, cached if possible.</returns>
        public string GetOrAdd(string value)
        {
            if (value.Length == 0)
            {
                return string.Empty;
            }

            int
                hashcode = GetHashCode(value.AsSpan()),
                bucketIndex = hashcode & (this.numberOfMaps - 1);

            ref FixedSizePriorityMap map = ref this.maps.DangerousGetReferenceAt(bucketIndex);

            lock (map.SyncRoot)
            {
                return map.GetOrAdd(value, hashcode);
            }
        }

        /// <summary>
        /// Gets a cached <see cref="string"/> instance matching the input content, or creates a new one.
        /// </summary>
        /// <param name="span">The input <see cref="ReadOnlySpan{T}"/> with the contents to use.</param>
        /// <returns>A <see cref="string"/> instance with the contents of <paramref name="span"/>, cached if possible.</returns>
        public string GetOrAdd(ReadOnlySpan<char> span)
        {
            if (span.IsEmpty)
            {
                return string.Empty;
            }

            int
                hashcode = GetHashCode(span),
                bucketIndex = hashcode & (this.numberOfMaps - 1);

            ref FixedSizePriorityMap map = ref this.maps.DangerousGetReferenceAt(bucketIndex);

            lock (map.SyncRoot)
            {
                return map.GetOrAdd(span, hashcode);
            }
        }

        /// <summary>
        /// Gets a cached <see cref="string"/> instance matching the input content (converted to Unicode), or creates a new one.
        /// </summary>
        /// <param name="span">The input <see cref="ReadOnlySpan{T}"/> with the contents to use, in a specified encoding.</param>
        /// <param name="encoding">The <see cref="Encoding"/> instance to use to decode the contents of <paramref name="span"/>.</param>
        /// <returns>A <see cref="string"/> instance with the contents of <paramref name="span"/>, cached if possible.</returns>
        public unsafe string GetOrAdd(ReadOnlySpan<byte> span, Encoding encoding)
        {
            if (span.IsEmpty)
            {
                return string.Empty;
            }

            int maxLength = encoding.GetMaxCharCount(span.Length);

            using SpanOwner<char> buffer = SpanOwner<char>.Allocate(maxLength);

            fixed (byte* source = span)
            fixed (char* destination = &buffer.DangerousGetReference())
            {
                int effectiveLength = encoding.GetChars(source, span.Length, destination, maxLength);

                return GetOrAdd(new ReadOnlySpan<char>(destination, effectiveLength));
            }
        }

        /// <summary>
        /// Tries to get a cached <see cref="string"/> instance matching the input content, if present.
        /// </summary>
        /// <param name="span">The input <see cref="ReadOnlySpan{T}"/> with the contents to use.</param>
        /// <param name="value">The resulting cached <see cref="string"/> instance, if present</param>
        /// <returns>Whether or not the target <see cref="string"/> instance was found.</returns>
        public bool TryGet(ReadOnlySpan<char> span, [NotNullWhen(true)] out string? value)
        {
            if (span.IsEmpty)
            {
                value = string.Empty;

                return true;
            }

            int
                hashcode = GetHashCode(span),
                bucketIndex = hashcode & (this.numberOfMaps - 1);

            ref FixedSizePriorityMap map = ref this.maps.DangerousGetReferenceAt(bucketIndex);

            lock (map.SyncRoot)
            {
                return map.TryGet(span, hashcode, out value);
            }
        }

        /// <summary>
        /// Resets the current instance and its associated maps.
        /// </summary>
        public void Reset()
        {
            foreach (ref FixedSizePriorityMap map in this.maps.AsSpan())
            {
                lock (map.SyncRoot)
                {
                    map.Reset();
                }
            }
        }

        /// <summary>
        /// A configurable map containing a group of cached <see cref="string"/> instances.
        /// </summary>
        /// <remarks>
        /// Instances of this type are stored in an array within <see cref="StringPool"/> and they are
        /// always accessed by reference - essentially as if this type had been a class. The type is
        /// also private, so there's no risk for users to directly access it and accidentally copy an
        /// instance, which would lead to bugs due to values becoming out of sync with the internal state
        /// (that is, because instances would be copied by value, so primitive fields would not be shared).
        /// The reason why we're using a struct here is to remove an indirection level and improve cache
        /// locality when accessing individual buckets from the methods in the <see cref="StringPool"/> type.
        /// </remarks>
        private struct FixedSizePriorityMap
        {
            /// <summary>
            /// The index representing the end of a given list.
            /// </summary>
            private const int EndOfList = -1;

            /// <summary>
            /// The array of 1-based indices for the <see cref="MapEntry"/> items stored in <see cref="mapEntries"/>.
            /// </summary>
            private readonly int[] buckets;

            /// <summary>
            /// The array of currently cached entries (ie. the lists for each hash group).
            /// </summary>
            private readonly MapEntry[] mapEntries;

            /// <summary>
            /// The array of priority values associated to each item stored in <see cref="mapEntries"/>.
            /// </summary>
            private readonly HeapEntry[] heapEntries;

            /// <summary>
            /// The current number of items stored in the map.
            /// </summary>
            private int count;

            /// <summary>
            /// The current incremental timestamp for the items stored in <see cref="heapEntries"/>.
            /// </summary>
            private uint timestamp;

            /// <summary>
            /// A type representing a map entry, ie. a node in a given list.
            /// </summary>
            private struct MapEntry
            {
                /// <summary>
                /// The precomputed hashcode for <see cref="Value"/>.
                /// </summary>
                public int HashCode;

                /// <summary>
                /// The <see cref="string"/> instance cached in this entry.
                /// </summary>
                public string? Value;

                /// <summary>
                /// The 0-based index for the next node in the current list.
                /// </summary>
                public int NextIndex;

                /// <summary>
                /// The 0-based index for the heap entry corresponding to the current node.
                /// </summary>
                public int HeapIndex;
            }

            /// <summary>
            /// A type representing a heap entry, used to associate priority to each item.
            /// </summary>
            private struct HeapEntry
            {
                /// <summary>
                /// The timestamp for the current entry (ie. the priority for the item).
                /// </summary>
                public uint Timestamp;

                /// <summary>
                /// The 0-based index for the map entry corresponding to the current item.
                /// </summary>
                public int MapIndex;
            }

            /// <summary>
            /// Initializes a new instance of the <see cref="FixedSizePriorityMap"/> struct.
            /// </summary>
            /// <param name="capacity">The fixed capacity of the current map.</param>
            public FixedSizePriorityMap(int capacity)
            {
                this.buckets = new int[capacity];
                this.mapEntries = new MapEntry[capacity];
                this.heapEntries = new HeapEntry[capacity];
                this.count = 0;
                this.timestamp = 0;
            }

            /// <summary>
            /// Gets an <see cref="object"/> that can be used to synchronize access to the current instance.
            /// </summary>
            public object SyncRoot
            {
                [MethodImpl(MethodImplOptions.AggressiveInlining)]
                get => this.buckets;
            }

            /// <summary>
            /// Implements <see cref="StringPool.Add"/> for the current instance.
            /// </summary>
            /// <param name="value">The input <see cref="string"/> instance to cache.</param>
            /// <param name="hashcode">The precomputed hashcode for <paramref name="value"/>.</param>
            [MethodImpl(MethodImplOptions.AggressiveInlining)]
            public void Add(string value, int hashcode)
            {
                ref string target = ref TryGet(value.AsSpan(), hashcode);

                if (Unsafe.IsNullRef(ref target))
                {
                    Insert(value, hashcode);
                }
                else
                {
                    target = value;
                }
            }

            /// <summary>
            /// Implements <see cref="StringPool.GetOrAdd(string)"/> for the current instance.
            /// </summary>
            /// <param name="value">The input <see cref="string"/> instance with the contents to use.</param>
            /// <param name="hashcode">The precomputed hashcode for <paramref name="value"/>.</param>
            /// <returns>A <see cref="string"/> instance with the contents of <paramref name="value"/>.</returns>
            [MethodImpl(MethodImplOptions.AggressiveInlining)]
            public string GetOrAdd(string value, int hashcode)
            {
                ref string result = ref TryGet(value.AsSpan(), hashcode);

                if (!Unsafe.IsNullRef(ref result))
                {
                    return result;
                }

                Insert(value, hashcode);

                return value;
            }

            /// <summary>
            /// Implements <see cref="StringPool.GetOrAdd(ReadOnlySpan{char})"/> for the current instance.
            /// </summary>
            /// <param name="span">The input <see cref="ReadOnlySpan{T}"/> with the contents to use.</param>
            /// <param name="hashcode">The precomputed hashcode for <paramref name="span"/>.</param>
            /// <returns>A <see cref="string"/> instance with the contents of <paramref name="span"/>, cached if possible.</returns>
            [MethodImpl(MethodImplOptions.AggressiveInlining)]
            public string GetOrAdd(ReadOnlySpan<char> span, int hashcode)
            {
                ref string result = ref TryGet(span, hashcode);

                if (!Unsafe.IsNullRef(ref result))
                {
                    return result;
                }

                string value = span.ToString();

                Insert(value, hashcode);

                return value;
            }

            /// <summary>
            /// Implements <see cref="StringPool.TryGet"/> for the current instance.
            /// </summary>
            /// <param name="span">The input <see cref="ReadOnlySpan{T}"/> with the contents to use.</param>
            /// <param name="hashcode">The precomputed hashcode for <paramref name="span"/>.</param>
            /// <param name="value">The resulting cached <see cref="string"/> instance, if present</param>
            /// <returns>Whether or not the target <see cref="string"/> instance was found.</returns>
            [MethodImpl(MethodImplOptions.AggressiveInlining)]
            public bool TryGet(ReadOnlySpan<char> span, int hashcode, [NotNullWhen(true)] out string? value)
            {
                ref string result = ref TryGet(span, hashcode);

                if (!Unsafe.IsNullRef(ref result))
                {
                    value = result;

                    return true;
                }

                value = null;

                return false;
            }

            /// <summary>
            /// Resets the current instance and throws away all the cached values.
            /// </summary>
            [MethodImpl(MethodImplOptions.AggressiveInlining)]
            public void Reset()
            {
                this.buckets.AsSpan().Clear();
                this.mapEntries.AsSpan().Clear();
                this.heapEntries.AsSpan().Clear();
                this.count = 0;
                this.timestamp = 0;
            }

            /// <summary>
            /// Tries to get a target <see cref="string"/> instance, if it exists, and returns a reference to it.
            /// </summary>
            /// <param name="span">The input <see cref="ReadOnlySpan{T}"/> with the contents to use.</param>
            /// <param name="hashcode">The precomputed hashcode for <paramref name="span"/>.</param>
            /// <returns>A reference to the slot where the target <see cref="string"/> instance could be.</returns>
            [MethodImpl(MethodImplOptions.NoInlining)]
            private unsafe ref string TryGet(ReadOnlySpan<char> span, int hashcode)
            {
                ref MapEntry mapEntriesRef = ref this.mapEntries.DangerousGetReference();
                ref MapEntry entry = ref Unsafe.NullRef<MapEntry>();
                int
                    length = this.buckets.Length,
                    bucketIndex = hashcode & (length - 1);

                for (int i = this.buckets.DangerousGetReferenceAt(bucketIndex) - 1;
                     (uint)i < (uint)length;
                     i = entry.NextIndex)
                {
                    entry = ref Unsafe.Add(ref mapEntriesRef, (nint)(uint)i);

                    if (entry.HashCode == hashcode &&
                        entry.Value!.AsSpan().SequenceEqual(span))
                    {
                        UpdateTimestamp(ref entry.HeapIndex);

                        return ref entry.Value!;
                    }
                }

                return ref Unsafe.NullRef<string>();
            }

            /// <summary>
            /// Inserts a new <see cref="string"/> instance in the current map, freeing up a space if needed.
            /// </summary>
            /// <param name="value">The new <see cref="string"/> instance to store.</param>
            /// <param name="hashcode">The precomputed hashcode for <paramref name="value"/>.</param>
            [MethodImpl(MethodImplOptions.NoInlining)]
            private void Insert(string value, int hashcode)
            {
                ref int bucketsRef = ref this.buckets.DangerousGetReference();
                ref MapEntry mapEntriesRef = ref this.mapEntries.DangerousGetReference();
                ref HeapEntry heapEntriesRef = ref this.heapEntries.DangerousGetReference();
                int entryIndex, heapIndex;

                // If the current map is full, first get the oldest value, which is
                // always the first item in the heap. Then, free up a slot by
                // removing that, and insert the new value in that empty location.
                if (this.count == this.mapEntries.Length)
                {
                    entryIndex = heapEntriesRef.MapIndex;
                    heapIndex = 0;

                    ref MapEntry removedEntry = ref Unsafe.Add(ref mapEntriesRef, (nint)(uint)entryIndex);

                    // The removal logic can be extremely optimized in this case, as we
                    // can retrieve the precomputed hashcode for the target entry by doing
                    // a lookup on the target map node, and we can also skip all the comparisons
                    // while traversing the target chain since we know in advance the index of
                    // the target node which will contain the item to remove from the map.
                    Remove(removedEntry.HashCode, entryIndex);
                }
                else
                {
                    // If the free list is not empty, get that map node and update the field
                    entryIndex = this.count;
                    heapIndex = this.count;
                }

                int bucketIndex = hashcode & (this.buckets.Length - 1);
                ref int targetBucket = ref Unsafe.Add(ref bucketsRef, (nint)(uint)bucketIndex);
                ref MapEntry targetMapEntry = ref Unsafe.Add(ref mapEntriesRef, (nint)(uint)entryIndex);
                ref HeapEntry targetHeapEntry = ref Unsafe.Add(ref heapEntriesRef, (nint)(uint)heapIndex);

                // Assign the values in the new map entry
                targetMapEntry.HashCode = hashcode;
                targetMapEntry.Value = value;
                targetMapEntry.NextIndex = targetBucket - 1;
                targetMapEntry.HeapIndex = heapIndex;

                // Update the bucket slot and the current count
                targetBucket = entryIndex + 1;
                this.count++;

                // Link the heap node with the current entry
                targetHeapEntry.MapIndex = entryIndex;

                // Update the timestamp and balance the heap again
                UpdateTimestamp(ref targetMapEntry.HeapIndex);
            }

            /// <summary>
            /// Removes a specified <see cref="string"/> instance from the map to free up one slot.
            /// </summary>
            /// <param name="hashcode">The precomputed hashcode of the instance to remove.</param>
            /// <param name="mapIndex">The index of the target map node to remove.</param>
            /// <remarks>The input <see cref="string"/> instance needs to already exist in the map.</remarks>
            [MethodImpl(MethodImplOptions.NoInlining)]
            private void Remove(int hashcode, int mapIndex)
            {
                ref MapEntry mapEntriesRef = ref this.mapEntries.DangerousGetReference();
                int
                    bucketIndex = hashcode & (this.buckets.Length - 1),
                    entryIndex = this.buckets.DangerousGetReferenceAt(bucketIndex) - 1,
                    lastIndex = EndOfList;

                // We can just have an undefined loop, as the input
                // value we're looking for is guaranteed to be present
                while (true)
                {
                    ref MapEntry candidate = ref Unsafe.Add(ref mapEntriesRef, (nint)(uint)entryIndex);

                    // Check the current value for a match
                    if (entryIndex == mapIndex)
                    {
                        // If this was not the first list node, update the parent as well
                        if (lastIndex != EndOfList)
                        {
                            ref MapEntry lastEntry = ref Unsafe.Add(ref mapEntriesRef, (nint)(uint)lastIndex);

                            lastEntry.NextIndex = candidate.NextIndex;
                        }
                        else
                        {
                            // Otherwise, update the target index from the bucket slot
                            this.buckets.DangerousGetReferenceAt(bucketIndex) = candidate.NextIndex + 1;
                        }

                        this.count--;

                        return;
                    }

                    // Move to the following node in the current list
                    lastIndex = entryIndex;
                    entryIndex = candidate.NextIndex;
                }
            }

            /// <summary>
            /// Updates the timestamp of a heap node at the specified index (which is then synced back).
            /// </summary>
            /// <param name="heapIndex">The index of the target heap node to update.</param>
            [MethodImpl(MethodImplOptions.NoInlining)]
            private void UpdateTimestamp(ref int heapIndex)
            {
                int
                    currentIndex = heapIndex,
                    count = this.count;
                ref MapEntry mapEntriesRef = ref this.mapEntries.DangerousGetReference();
                ref HeapEntry heapEntriesRef = ref this.heapEntries.DangerousGetReference();
                ref HeapEntry root = ref Unsafe.Add(ref heapEntriesRef, (nint)(uint)currentIndex);
                uint timestamp = this.timestamp;

                // Check if incrementing the current timestamp for the heap node to update
                // would result in an overflow. If that happened, we could end up violating
                // the min-heap property (the value of each node has to always be <= than that
                // of its child nodes), eg. if we were updating a node that was not the root.
                // In that scenario, we could end up with a node somewhere along the heap with
                // a value lower than that of its parent node (as the timestamp would be 0).
                // To guard against this, we just check the current timestamp value, and if
                // the maximum value has been reached, we reinitialize the entire heap. This
                // is done in a non-inlined call, so we don't increase the codegen size in this
                // method. The reinitialization simply traverses the heap in breadth-first order
                // (ie. level by level), and assigns incrementing timestamps to all nodes starting
                // from 0. The value of the current timestamp is then just set to the current size.
                if (timestamp == uint.MaxValue)
                {
                    // We use a goto here as this path is very rarely taken. Doing so
                    // causes the generated asm to contain a forward jump to the fallback
                    // path if this branch is taken, whereas the normal execution path will
                    // not need to execute any jumps at all. This is done to reduce the overhead
                    // introduced by this check in all the invocations where this point is not reached.
                    goto Fallback;
                }

                Downheap:

                // Assign a new timestamp to the target heap node. We use a
                // local incremental timestamp instead of using the system timer
                // as this greatly reduces the overhead and the time spent in system calls.
                // The uint type provides a large enough range and it's unlikely users would ever
                // exhaust it anyway (especially considering each map has a separate counter).
                root.Timestamp = this.timestamp = timestamp + 1;

                // Once the timestamp is updated (which will cause the heap to become
                // unbalanced), start a sift down loop to balance the heap again.
                while (true)
                {
                    // The heap is 0-based (so that the array length can remain the same
                    // as the power of 2 value used for the other arrays in this type).
                    // This means that children of each node are at positions:
                    //   - left: (2 * n) + 1
                    //   - right: (2 * n) + 2
                    ref HeapEntry minimum = ref root;
                    int
                        left = (currentIndex * 2) + 1,
                        right = (currentIndex * 2) + 2,
                        targetIndex = currentIndex;

                    // Check and update the left child, if necessary
                    if (left < count)
                    {
                        ref HeapEntry child = ref Unsafe.Add(ref heapEntriesRef, (nint)(uint)left);

                        if (child.Timestamp < minimum.Timestamp)
                        {
                            minimum = ref child;
                            targetIndex = left;
                        }
                    }

                    // Same check as above for the right child
                    if (right < count)
                    {
                        ref HeapEntry child = ref Unsafe.Add(ref heapEntriesRef, (nint)(uint)right);

                        if (child.Timestamp < minimum.Timestamp)
                        {
                            minimum = ref child;
                            targetIndex = right;
                        }
                    }

                    // If no swap is pending, we can just stop here.
                    // Before returning, we update the target index as well.
                    if (Unsafe.AreSame(ref root, ref minimum))
                    {
                        heapIndex = targetIndex;

                        return;
                    }

                    // Update the indices in the respective map entries (accounting for the swap)
                    Unsafe.Add(ref mapEntriesRef, (nint)(uint)root.MapIndex).HeapIndex = targetIndex;
                    Unsafe.Add(ref mapEntriesRef, (nint)(uint)minimum.MapIndex).HeapIndex = currentIndex;

                    currentIndex = targetIndex;

                    // Swap the parent and child (so that the minimum value bubbles up)
                    HeapEntry temp = root;

                    root = minimum;
                    minimum = temp;

                    // Update the reference to the root node
                    root = ref Unsafe.Add(ref heapEntriesRef, (nint)(uint)currentIndex);
                }

                Fallback:

                UpdateAllTimestamps();

                // After having updated all the timestamps, if the heap contains N items, the
                // node in the bottom right corner will have a value of N - 1. Since the timestamp
                // is incremented by 1 before starting the downheap execution, here we simply
                // update the local timestamp to be N - 1, so that the code above will set the
                // timestamp of the node currently being updated to exactly N.
                timestamp = (uint)(count - 1);

                goto Downheap;
            }

            /// <summary>
            /// Updates the timestamp of all the current heap nodes in incrementing order.
            /// The heap is always guaranteed to be complete binary tree, so when it contains
            /// a given number of nodes, those are all contiguous from the start of the array.
            /// </summary>
            [MethodImpl(MethodImplOptions.NoInlining)]
            private void UpdateAllTimestamps()
            {
                int count = this.count;
                ref HeapEntry heapEntriesRef = ref this.heapEntries.DangerousGetReference();

                for (int i = 0; i < count; i++)
                {
                    Unsafe.Add(ref heapEntriesRef, (nint)(uint)i).Timestamp = (uint)i;
                }
            }
        }

        /// <summary>
        /// Gets the (positive) hashcode for a given <see cref="ReadOnlySpan{T}"/> instance.
        /// </summary>
        /// <param name="span">The input <see cref="ReadOnlySpan{T}"/> instance.</param>
        /// <returns>The hashcode for <paramref name="span"/>.</returns>
        [Pure]
        [MethodImpl(MethodImplOptions.AggressiveInlining)]
        private static int GetHashCode(ReadOnlySpan<char> span)
        {
#if NETSTANDARD1_4
            return span.GetDjb2HashCode();
#else
            return HashCode<char>.Combine(span);
#endif
        }

        /// <summary>
        /// Throws an <see cref="ArgumentException"/> when the requested size exceeds the capacity.
        /// </summary>
        private static void ThrowArgumentOutOfRangeException()
        {
            throw new ArgumentOutOfRangeException("minimumSize", "The requested size must be greater than 0");
        }
    }
}<|MERGE_RESOLUTION|>--- conflicted
+++ resolved
@@ -1,16 +1,13 @@
-﻿// Licensed to the .NET Foundation under one or more agreements.
+// Licensed to the .NET Foundation under one or more agreements.
 // The .NET Foundation licenses this file to you under the MIT license.
 // See the LICENSE file in the project root for more information.
 
 using System;
 using System.Diagnostics.CodeAnalysis;
 using System.Diagnostics.Contracts;
-<<<<<<< HEAD
 #if NETCOREAPP3_1 || NET5_0
 using System.Numerics;
 #endif
-=======
->>>>>>> 41b73b3a
 using System.Runtime.CompilerServices;
 using System.Text;
 using Microsoft.Toolkit.HighPerformance.Extensions;
@@ -135,33 +132,6 @@
         }
 
         /// <summary>
-<<<<<<< HEAD
-        /// Rounds up an <see cref="int"/> value to a power of 2.
-        /// </summary>
-        /// <param name="x">The input value to round up.</param>
-        /// <returns>The smallest power of two greater than or equal to <paramref name="x"/>.</returns>
-        [Pure]
-        [MethodImpl(MethodImplOptions.AggressiveInlining)]
-        private static int RoundUpPowerOfTwo(int x)
-        {
-#if NETCOREAPP3_1 || NET5_0
-            return 1 << (32 - BitOperations.LeadingZeroCount((uint)(x - 1)));
-#else
-            x--;
-            x |= x >> 1;
-            x |= x >> 2;
-            x |= x >> 4;
-            x |= x >> 8;
-            x |= x >> 16;
-            x++;
-
-            return x;
-#endif
-        }
-
-        /// <summary>
-=======
->>>>>>> 41b73b3a
         /// Gets the shared <see cref="StringPool"/> instance.
         /// </summary>
         /// <remarks>
